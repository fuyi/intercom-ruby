# -*- encoding: utf-8 -*-
$:.push File.expand_path("../lib", __FILE__)

require "intercom/version"

Gem::Specification.new do |spec|
  spec.name        = "intercom"
  spec.version     = Intercom::VERSION
<<<<<<< HEAD
  spec.authors     = ["Ben McRedmond", "Ciaran Lee", "Darragh Curran",]
  spec.email       = ["ben@intercom.io", "ciaran@intercom.io", "darragh@intercom.io", "kyle@digitalworkbox.com"]
  spec.homepage    = "http://www.intercom.io"
=======
  spec.authors     = ["Ben McRedmond", "Ciaran Lee", "Darragh Curran", "Jeff Gardner"]
  spec.email       = ["ben@intercom.io", "ciaran@intercom.io", "darragh@intercom.io", "jeff@intercom.io"]
  spec.homepage    = "https://www.intercom.io"
>>>>>>> 91aff39c
  spec.summary     = %q{Ruby bindings for the Intercom API}
  spec.description = %Q{Intercom (https://www.intercom.io) is a customer relationship management and messaging tool for web app owners. This library wraps the api provided by Intercom. See http://docs.intercom.io/api for more details. }

  spec.rubyforge_project = "intercom"

  spec.files         = `git ls-files`.split("\n")
  spec.test_files    = `git ls-files -- {test,spec,features}/*`.split("\n")
  spec.executables   = `git ls-files -- bin/*`.split("\n").map{ |f| File.basename(f) }
  spec.require_paths = ["lib"]

  spec.add_development_dependency 'minitest'
  spec.add_development_dependency 'rake'
  spec.add_development_dependency 'mocha'
end<|MERGE_RESOLUTION|>--- conflicted
+++ resolved
@@ -6,15 +6,9 @@
 Gem::Specification.new do |spec|
   spec.name        = "intercom"
   spec.version     = Intercom::VERSION
-<<<<<<< HEAD
-  spec.authors     = ["Ben McRedmond", "Ciaran Lee", "Darragh Curran",]
-  spec.email       = ["ben@intercom.io", "ciaran@intercom.io", "darragh@intercom.io", "kyle@digitalworkbox.com"]
-  spec.homepage    = "http://www.intercom.io"
-=======
-  spec.authors     = ["Ben McRedmond", "Ciaran Lee", "Darragh Curran", "Jeff Gardner"]
-  spec.email       = ["ben@intercom.io", "ciaran@intercom.io", "darragh@intercom.io", "jeff@intercom.io"]
+  spec.authors     = ["Ben McRedmond", "Ciaran Lee", "Darragh Curran", "Jeff Gardner", "Kyle Daigle"]
+  spec.email       = ["ben@intercom.io", "ciaran@intercom.io", "darragh@intercom.io", "jeff@intercom.io", "kyle@digitalworkbox.com"]
   spec.homepage    = "https://www.intercom.io"
->>>>>>> 91aff39c
   spec.summary     = %q{Ruby bindings for the Intercom API}
   spec.description = %Q{Intercom (https://www.intercom.io) is a customer relationship management and messaging tool for web app owners. This library wraps the api provided by Intercom. See http://docs.intercom.io/api for more details. }
 
